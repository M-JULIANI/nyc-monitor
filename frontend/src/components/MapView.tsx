--- conflicted
+++ resolved
@@ -1,20 +1,10 @@
-<<<<<<< HEAD
-import {useState, useRef, useEffect} from "react";
-import Map, {Layer, Source, Popup} from "react-map-gl";
+import {useState, useRef, useEffect, useMemo} from "react";
+import Map, {Layer, Source, Popup, Marker} from "react-map-gl";
 import "mapbox-gl/dist/mapbox-gl.css";
-import {Alert, AlertPriority, AlertSource, getPriorityColor} from "../types";
+import {Alert} from "../types";
 import {useAlerts} from "../contexts/AlertsContext";
 import {useMapState} from "../contexts/MapStateContext";
 import Spinner from "./Spinner";
-=======
-import { useState, useRef, useEffect, useMemo } from 'react';
-import Map, { Layer, Source, Popup, Marker } from 'react-map-gl';
-import 'mapbox-gl/dist/mapbox-gl.css';
-import { Alert } from '../types';
-import { useAlerts } from '../contexts/AlertsContext';
-import { useMapState } from '../contexts/MapStateContext';
-import Spinner from './Spinner';
->>>>>>> 445d6ef5
 
 const MAPBOX_TOKEN = "pk.eyJ1IjoibWp1bGlhbmkiLCJhIjoiY21iZWZzbGpzMWZ1ejJycHgwem9mdTkxdCJ9.pRU2rzdu-wP9A63--30ldA";
 
@@ -56,18 +46,14 @@
 `;
 
 const MapView: React.FC = () => {
-<<<<<<< HEAD
 const mapRef = useRef<any>(null);
 const {alerts, error, isLoading} = useAlerts();
 const isConnected = !isLoading;
-const {viewport, setViewport} = useMapState();
+const {viewport, setViewport, filter, setFilter, viewMode, setViewMode} = useMapState();
 const [selectedAlert, setSelectedAlert] = useState<Alert | null>(null);
-const [filter, setFilter] = useState({
-priority: "all",
-source: "all",
-status: "all",
-timeRange: "24h",
-});
+
+// Track if we should auto-fit to alerts (only on first load or filter changes)
+const [shouldAutoFit, setShouldAutoFit] = useState(true);
 
 // Track if we should auto-fit to alerts (only on first load or filter changes)
 const [shouldAutoFit, setShouldAutoFit] = useState(true);
@@ -96,17 +82,45 @@
 [maxLng + padding, maxLat + padding], // Northeast corner
 ];
 
-return paddedBounds;
-};
-
 // Filter alerts based on current filter settings
-const filteredAlerts = alerts.filter((alert) => {
+const filteredAlerts = useMemo(() => {
+console.log("Filtering with timeRangeHours:", filter.timeRangeHours);
+
+const filtered = alerts.filter((alert) => {
+// Priority filter
 if (filter.priority !== "all" && alert.priority !== filter.priority) return false;
+
+// Source filter
 if (filter.source !== "all" && alert.source !== filter.source) return false;
+
+// Status filter
 if (filter.status !== "all" && alert.status !== filter.status) return false;
-// TODO: Add time range filtering
+
+// Time range filter - API sends 'date' field, not 'timestamp'
+const alertTime = new Date(alert.timestamp);
+const now = new Date();
+const hoursAgo = (now.getTime() - alertTime.getTime()) / (1000 * 60 * 60);
+
+// Debug logging for first few alerts
+if (alerts.indexOf(alert) < 3) {
+console.log(`Alert ${alert.id}:`, {
+date: alert.timestamp,
+alertTime: alertTime.toISOString(),
+now: now.toISOString(),
+hoursAgo: hoursAgo.toFixed(2),
+timeRangeHours: filter.timeRangeHours,
+willShow: hoursAgo <= filter.timeRangeHours,
+});
+}
+
+if (hoursAgo > filter.timeRangeHours) return false;
+
 return true;
 });
+
+console.log(`Filtered from ${alerts.length} to ${filtered.length} alerts`);
+return filtered;
+}, [alerts, filter]);
 
 // Update map bounds when alerts change, but only if we should auto-fit
 useEffect(() => {
@@ -115,7 +129,7 @@
 if (bounds) {
 try {
 mapRef.current.fitBounds(bounds, {
-padding: {top: 100, bottom: 100, left: 300, right: 100}, // Extra padding for UI elements
+padding: {top: 100, bottom: 150, left: 300, right: 100}, // Extra bottom padding for slider
 duration: 1000, // Smooth animation
 maxZoom: 16, // Don't zoom in too close
 });
@@ -159,7 +173,7 @@
 const getSourceIcon = (source: string): string => {
 switch (source) {
 case "reddit":
-return "🟠";
+return "👽"; // Reddit alien mascot
 case "311":
 return "📞";
 case "twitter":
@@ -182,7 +196,7 @@
 }
 };
 
-const getIconSize = (priority: AlertPriority): number => {
+const getIconSize = (priority: string): number => {
 switch (priority) {
 case "critical":
 return 24;
@@ -190,16 +204,9 @@
 return 20;
 case "medium":
 return 16;
-case "low":
-return 14;
 default:
-return 16;
-}
-};
-
-// Use the centralized color function from types
-const getPriorityColorLocal = (priority: AlertPriority): string => {
-return getPriorityColor(priority);
+return 20;
+}
 };
 
 // Create GeoJSON for alert points (only used in priority mode)
@@ -225,6 +232,400 @@
 // Disable interactions when not connected
 if (!isConnected) return;
 
+// In priority mode, handle clicks on circle features
+if (viewMode === "priority") {
+const features = event.features;
+if (features && features.length > 0) {
+const clickedAlertId = features[0].properties.id;
+const alert = alerts.find((a) => a.id === clickedAlertId);
+setSelectedAlert(alert || null);
+} else {
+setSelectedAlert(null);
+}
+}
+// In source mode, clicks are handled by individual markers
+};
+
+const handleMarkerClick = (alert: Alert) => {
+if (!isConnected) return;
+setSelectedAlert(alert);
+};
+
+return (
+<div className="relative w-full h-full">
+{/* Inject custom slider styles */}
+<style dangerouslySetInnerHTML={{__html: sliderStyles}} />
+
+{/* Connection Status */}
+{error && <div className="absolute top-4 right-4 z-20 bg-status-error/95 px-4 py-2 rounded-lg text-white text-sm">Error: {error}</div>}
+
+{!isConnected && !error && <div className="absolute top-4 right-4 z-20 bg-status-connecting/95 px-4 py-2 rounded-lg text-white text-sm">Connecting to alert stream...</div>}
+
+{/* Disconnected State Overlay */}
+{!isConnected && (
+<>
+<div className="absolute inset-0 bg-black/50 z-20"></div>
+<Spinner />
+</>
+)}
+
+{/* Filter Controls */}
+<div className={`absolute top-4 left-4 z-10 bg-zinc-800 p-4 rounded-lg text-white min-w-[200px] ${!isConnected ? "opacity-50 pointer-events-none" : ""}`}>
+<h3 className="text-sm font-semibold mb-4 text-white">Filters</h3>
+
+<div className="mb-2">
+<label className="block text-xs mb-1 text-zinc-300">Priority</label>
+<select
+value={filter.priority}
+onChange={(e) => setFilter((prev) => ({...prev, priority: e.target.value}))}
+className="w-full p-1 bg-zinc-700 text-white border border-zinc-600 rounded text-sm"
+disabled={!isConnected}
+>
+<option value="all">All</option>
+<option value="critical">Critical</option>
+<option value="high">High</option>
+<option value="medium">Medium</option>
+<option value="low">Low</option>
+</select>
+</div>
+
+<div className="mb-2">
+<label className="block text-xs mb-1 text-zinc-300">Source</label>
+<select
+value={filter.source}
+onChange={(e) => setFilter((prev) => ({...prev, source: e.target.value}))}
+className="w-full p-1 bg-zinc-700 text-white border border-zinc-600 rounded text-sm"
+disabled={!isConnected}
+>
+<option value="all">All Sources</option>
+<option value="reddit">Reddit</option>
+<option value="311">311</option>
+<option value="twitter">Twitter</option>
+</select>
+</div>
+
+<div className="mb-4">
+<label className="block text-xs mb-1 text-zinc-300">Status</label>
+<select
+value={filter.status}
+onChange={(e) => setFilter((prev) => ({...prev, status: e.target.value}))}
+className="w-full p-1 bg-zinc-700 text-white border border-zinc-600 rounded text-sm"
+disabled={!isConnected}
+>
+<option value="all">All Status</option>
+<option value="new">New</option>
+<option value="investigating">Investigating</option>
+<option value="resolved">Resolved</option>
+</select>
+</div>
+
+{/* View Mode Toggles */}
+<div className="border-t border-zinc-700 pt-3">
+<h4 className="text-xs font-semibold mb-2 text-zinc-300">View Mode</h4>
+<div className="flex flex-col gap-2">
+<label className="flex items-center gap-2 text-xs text-zinc-300 cursor-pointer">
+<input
+type="radio"
+name="viewMode"
+value="priority"
+checked={viewMode === "priority"}
+onChange={(e) => setViewMode(e.target.value as "priority" | "source")}
+className="w-3 h-3 text-blue-600 bg-zinc-700 border-zinc-600 focus:ring-blue-500"
+disabled={!isConnected}
+/>
+<span>By Priority</span>
+<span className="text-zinc-500">(colored circles)</span>
+</label>
+<label className="flex items-center gap-2 text-xs text-zinc-300 cursor-pointer">
+<input
+type="radio"
+name="viewMode"
+value="source"
+checked={viewMode === "source"}
+onChange={(e) => setViewMode(e.target.value as "priority" | "source")}
+className="w-3 h-3 text-blue-600 bg-zinc-700 border-zinc-600 focus:ring-blue-500"
+disabled={!isConnected}
+/>
+<span>By Source</span>
+<span className="text-zinc-500">(source icons)</span>
+</label>
+</div>
+</div>
+</div>
+
+{/* Alert Count */}
+<div className={`absolute top-4 right-4 z-10 bg-zinc-800/95 px-4 py-2 rounded-lg text-white text-sm ${!isConnected ? "opacity-50" : ""}`}>
+{filteredAlerts.length} alerts visible
+{isConnected && <span className="ml-2 text-status-connected">●</span>}
+</div>
+
+{/* Time Range Slider */}
+<div className={`absolute bottom-6 left-1/2 transform -translate-x-1/2 z-10 bg-zinc-800/95 px-6 py-4 rounded-lg text-white min-w-[400px] ${!isConnected ? "opacity-50 pointer-events-none" : ""}`}>
+<div className="text-center mb-3">
+<h4 className="text-xs font-semibold text-zinc-300 mb-1">Time Filter</h4>
+</div>
+
+<div className="relative">
+{/* Hour markers - flipped so recent times are on right */}
+<div className="flex justify-between text-xs text-zinc-400 mb-2 px-1">
+<span>-7d</span>
+<span>-5d</span>
+<span>-3d</span>
+<span>-1d</span>
+<span>-12h</span>
+<span>-1h</span>
+</div>
+
+{/* Slider - inverted so right side = fewer hours (more recent) */}
+<input
+type="range"
+min="1"
+max="168"
+step="1"
+value={169 - filter.timeRangeHours}
+onChange={(e) => setFilter((prev) => ({...prev, timeRangeHours: 169 - parseInt(e.target.value)}))}
+className="w-full h-2 bg-zinc-700 rounded-lg appearance-none cursor-pointer slider"
+disabled={!isConnected}
+/>
+
+{/* Current value indicator */}
+<div className="text-center">
+<h3 className="text-xs font-semibold mt-4 text-white">
+Last {filter.timeRangeHours} hour{filter.timeRangeHours !== 1 ? "s" : ""}
+{filter.timeRangeHours >= 24 && (
+<span className="text-zinc-400 ml-1">
+({Math.round((filter.timeRangeHours / 24) * 10) / 10} day{filter.timeRangeHours >= 48 ? "s" : ""})
+</span>
+)}
+</h3>
+</div>
+</div>
+</div>
+
+<div className={`w-full h-full ${!isConnected ? "grayscale opacity-50" : ""}`}>
+<Map
+ref={mapRef}
+initialViewState={viewport}
+mapboxAccessToken={MAPBOX_TOKEN}
+style={{width: "100%", height: "100%"}}
+mapStyle="mapbox://styles/mapbox/dark-v11"
+interactiveLayerIds={viewMode === "priority" ? ["alert-points"] : []}
+onClick={handleMapClick}
+interactive={isConnected}
+dragPan={isConnected}
+dragRotate={isConnected}
+scrollZoom={isConnected}
+keyboard={isConnected}
+doubleClickZoom={isConnected}
+onMove={handleViewportChange}
+>
+{/* Priority Mode - Circle Layer */}
+{viewMode === "priority" && (
+<Source
+type="geojson"
+data={alertsGeoJSON}
+>
+<Layer
+id="alert-points"
+type="circle"
+paint={{
+"circle-radius": ["case", ["==", ["get", "priority"], "critical"], 10, ["==", ["get", "priority"], "high"], 8, ["==", ["get", "priority"], "medium"], 6, 6],
+"circle-color": ["case", ["==", ["get", "priority"], "critical"], "#dc2626", ["==", ["get", "priority"], "high"], "#ea580c", ["==", ["get", "priority"], "medium"], "#d97706", "#65a30d"],
+"circle-opacity": 0.8,
+"circle-stroke-width": 1,
+"circle-stroke-color": "#ffffff",
+}}
+/>
+</Source>
+)}
+
+{/* Source Mode - HTML Markers */}
+{viewMode === "source" &&
+filteredAlerts.map((alert) => (
+<Marker
+key={alert.id}
+longitude={alert.coordinates.lng}
+latitude={alert.coordinates.lat}
+anchor="center"
+onClick={() => handleMarkerClick(alert)}
+>
+<div
+className={`cursor-pointer transition-transform hover:scale-110 flex items-center justify-center rounded-full ${getBackgroundIconColor(alert.source as "reddit" | "311" | "twitter")}`}
+style={{
+fontSize: `${getIconSize(alert.priority)}px`,
+width: `${getIconSize(alert.priority) + 8}px`,
+height: `${getIconSize(alert.priority) + 8}px`,
+}}
+>
+{getSourceIcon(alert.source)}
+</div>
+</Marker>
+))}
+
+{/* Popup for selected alert */}
+{selectedAlert && (
+<Popup
+longitude={selectedAlert.coordinates.lng}
+latitude={selectedAlert.coordinates.lat}
+anchor="bottom"
+onClose={() => setSelectedAlert(null)}
+closeButton={true}
+closeOnClick={false}
+className="max-w-[320px]"
+>
+<div className="p-4 bg-zinc-800 border border-zinc-700 rounded-xl text-white shadow-xl">
+<h4 className={`text-base font-semibold mb-2 flex items-center gap-2 text-white`}>
+<span>{getSourceIcon(selectedAlert.source)}</span>
+<span>{selectedAlert.title}</span>
+</h4>
+<p className="text-sm text-zinc-300 mb-2">{selectedAlert.description}</p>
+<div className="flex justify-between items-center text-xs text-zinc-300 mb-1">
+<span>
+📍 {selectedAlert.neighborhood}, {selectedAlert.borough}
+</span>
+<span className={`priority-badge priority-${selectedAlert.priority}`}>{selectedAlert.priority}</span>
+</div>
+<div className="mt-2 pt-2 border-t border-zinc-700 text-xs text-zinc-300">
+Status: <strong className="text-white">{selectedAlert.status}</strong> | Source: <strong className="text-white">{selectedAlert.source}</strong> |{new Date(selectedAlert.timestamp).toLocaleString()}
+</div>
+<button
+className="btn btn-primary w-full mt-3 text-xs"
+onClick={() => {
+alert("Generate Report feature coming soon!");
+}}
+>
+Generate Report
+</button>
+</div>
+</Popup>
+)}
+</Map>
+</div>
+</div>
+);
+};
+
+// Filter alerts based on current filter settings
+const filteredAlerts = alerts.filter((alert) => {
+if (filter.priority !== "all" && alert.priority !== filter.priority) return false;
+if (filter.source !== "all" && alert.source !== filter.source) return false;
+if (filter.status !== "all" && alert.status !== filter.status) return false;
+// TODO: Add time range filtering
+return true;
+});
+
+// Update map bounds when alerts change, but only if we should auto-fit
+useEffect(() => {
+if (mapRef.current && filteredAlerts.length > 0 && shouldAutoFit) {
+const bounds = calculateAlertBounds(filteredAlerts);
+if (bounds) {
+try {
+mapRef.current.fitBounds(bounds, {
+padding: {top: 100, bottom: 100, left: 300, right: 100}, // Extra padding for UI elements
+duration: 1000, // Smooth animation
+maxZoom: 16, // Don't zoom in too close
+});
+
+// Update viewport state after fitBounds completes
+setTimeout(() => {
+if (mapRef.current) {
+const newViewState = mapRef.current.getMap().getCenter();
+const newZoom = mapRef.current.getMap().getZoom();
+setViewport({
+longitude: newViewState.lng,
+latitude: newViewState.lat,
+zoom: newZoom,
+});
+}
+}, 1100); // Wait slightly longer than the animation duration
+
+// Disable auto-fit after first automatic fit
+setShouldAutoFit(false);
+} catch (error) {
+console.warn("Error fitting bounds:", error);
+}
+}
+}
+}, [filteredAlerts, shouldAutoFit, setViewport]); // Re-run when filtered alerts change
+
+// Reset auto-fit when filters change
+useEffect(() => {
+setShouldAutoFit(true);
+}, [filter]);
+
+// Handle viewport changes from the map
+const handleViewportChange = (evt: any) => {
+setViewport({
+longitude: evt.viewState.longitude,
+latitude: evt.viewState.latitude,
+zoom: evt.viewState.zoom,
+});
+};
+
+const getSourceIcon = (source: string): string => {
+switch (source) {
+case "reddit":
+return "🟠";
+case "311":
+return "📞";
+case "twitter":
+return "🐦";
+default:
+return "📍";
+}
+};
+
+const getBackgroundIconColor = (source: "reddit" | "311" | "twitter"): string => {
+switch (source) {
+case "reddit":
+return "bg-orange-400";
+case "311":
+return "bg-yellow-400";
+case "twitter":
+return "bg-blue-400";
+default:
+return "bg-gray-400";
+}
+};
+
+const getIconSize = (priority: AlertPriority): number => {
+switch (priority) {
+case "critical":
+return 24;
+case "high":
+return 20;
+case "medium":
+return 16;
+case "low":
+return 14;
+default:
+return 16;
+}
+};
+
+// Create GeoJSON for alert points (only used in priority mode)
+const alertsGeoJSON: GeoJSON.FeatureCollection = {
+type: "FeatureCollection",
+features: filteredAlerts.map((alert) => ({
+type: "Feature" as const,
+geometry: {
+type: "Point" as const,
+coordinates: [alert.coordinates.lng, alert.coordinates.lat],
+},
+properties: {
+id: alert.id,
+title: alert.title,
+priority: alert.priority,
+source: alert.source,
+color: `priority-${alert.priority}`,
+},
+})),
+};
+
+const handleMapClick = (event: any) => {
+// Disable interactions when not connected
+if (!isConnected) return;
+
 const features = event.features;
 if (features && features.length > 0) {
 const clickedAlertId = features[0].properties.id;
@@ -408,486 +809,6 @@
 </div>
 </div>
 );
-=======
-  const mapRef = useRef<any>(null);
-  const { alerts, error, isLoading } = useAlerts();
-  const isConnected = !isLoading;
-  const { viewport, setViewport, filter, setFilter, viewMode, setViewMode } = useMapState();
-  const [selectedAlert, setSelectedAlert] = useState<Alert | null>(null);
-  
-  // Track if we should auto-fit to alerts (only on first load or filter changes)
-  const [shouldAutoFit, setShouldAutoFit] = useState(true);
-
-  // Calculate bounds for all visible alerts
-  const calculateAlertBounds = (alerts: Alert[]) => {
-    if (alerts.length === 0) return null;
-
-    let minLat = Infinity;
-    let maxLat = -Infinity; 
-    let minLng = Infinity;
-    let maxLng = -Infinity;
-
-    alerts.forEach(alert => {
-      const { lat, lng } = alert.coordinates;
-      minLat = Math.min(minLat, lat);
-      maxLat = Math.max(maxLat, lat);
-      minLng = Math.min(minLng, lng);
-      maxLng = Math.max(maxLng, lng);
-    });
-
-    // Add padding (roughly 0.01 degrees = ~1km)
-    const padding = 0.01;
-    const paddedBounds: [[number, number], [number, number]] = [
-      [minLng - padding, minLat - padding], // Southwest corner
-      [maxLng + padding, maxLat + padding]  // Northeast corner
-    ];
-
-    return paddedBounds;
-  };
-
-  // Filter alerts based on current filter settings
-  const filteredAlerts = useMemo(() => {
-    console.log('Filtering with timeRangeHours:', filter.timeRangeHours);
-    
-    const filtered = alerts.filter(alert => {
-      // Priority filter
-      if (filter.priority !== 'all' && alert.priority !== filter.priority) return false;
-      
-      // Source filter
-      if (filter.source !== 'all' && alert.source !== filter.source) return false;
-      
-      // Status filter
-      if (filter.status !== 'all' && alert.status !== filter.status) return false;
-      
-      // Time range filter - API sends 'date' field, not 'timestamp'
-      const alertTime = new Date(alert.timestamp);
-      const now = new Date();
-      const hoursAgo = (now.getTime() - alertTime.getTime()) / (1000 * 60 * 60);
-      
-      // Debug logging for first few alerts
-      if (alerts.indexOf(alert) < 3) {
-        console.log(`Alert ${alert.id}:`, {
-          date: alert.timestamp,
-          alertTime: alertTime.toISOString(),
-          now: now.toISOString(),
-          hoursAgo: hoursAgo.toFixed(2),
-          timeRangeHours: filter.timeRangeHours,
-          willShow: hoursAgo <= filter.timeRangeHours
-        });
-      }
-      
-      if (hoursAgo > filter.timeRangeHours) return false;
-      
-      return true;
-    });
-    
-    console.log(`Filtered from ${alerts.length} to ${filtered.length} alerts`);
-    return filtered;
-  }, [alerts, filter]);
-
-  // Update map bounds when alerts change, but only if we should auto-fit
-  useEffect(() => {
-    if (mapRef.current && filteredAlerts.length > 0 && shouldAutoFit) {
-      const bounds = calculateAlertBounds(filteredAlerts);
-      if (bounds) {
-        try {
-          mapRef.current.fitBounds(bounds, {
-            padding: { top: 100, bottom: 150, left: 300, right: 100 }, // Extra bottom padding for slider
-            duration: 1000, // Smooth animation
-            maxZoom: 16 // Don't zoom in too close
-          });
-          
-          // Update viewport state after fitBounds completes
-          setTimeout(() => {
-            if (mapRef.current) {
-              const newViewState = mapRef.current.getMap().getCenter();
-              const newZoom = mapRef.current.getMap().getZoom();
-              setViewport({
-                longitude: newViewState.lng,
-                latitude: newViewState.lat,
-                zoom: newZoom
-              });
-            }
-          }, 1100); // Wait slightly longer than the animation duration
-          
-          // Disable auto-fit after first automatic fit
-          setShouldAutoFit(false);
-        } catch (error) {
-          console.warn('Error fitting bounds:', error);
-        }
-      }
-    }
-  }, [filteredAlerts, shouldAutoFit, setViewport]); // Re-run when filtered alerts change
-  
-  // Reset auto-fit when filters change
-  useEffect(() => {
-    setShouldAutoFit(true);
-  }, [filter]);
-
-  // Handle viewport changes from the map
-  const handleViewportChange = (evt: any) => {
-    setViewport({
-      longitude: evt.viewState.longitude,
-      latitude: evt.viewState.latitude,
-      zoom: evt.viewState.zoom
-    });
-  };
-
-  const getSourceIcon = (source: string): string => {
-    switch (source) {
-      case 'reddit': return '👽'; // Reddit alien mascot
-      case '311': return '📞';
-      case 'twitter': return '🐦';
-      default: return '📍';
-    }
-  };
-
-  const getBackgroundIconColor = (source: 'reddit' | '311' | 'twitter'): string => {
-    switch (source) {
-      case 'reddit': return 'bg-orange-400';
-      case '311': return 'bg-yellow-400';
-      case 'twitter': return 'bg-blue-400';
-      default: return 'bg-gray-400';
-    }
-  };
-
-  const getIconSize = (priority: string): number => {
-    switch (priority) {
-      case 'critical': return 24;
-      case 'high': return 20;
-      case 'medium': return 16;
-      default: return 20;
-    }
-  };
-
-
-  // Create GeoJSON for alert points (only used in priority mode)
-  const alertsGeoJSON: GeoJSON.FeatureCollection = {
-    type: 'FeatureCollection',
-    features: filteredAlerts.map(alert => ({
-      type: 'Feature' as const,
-      geometry: {
-        type: 'Point' as const,
-        coordinates: [alert.coordinates.lng, alert.coordinates.lat]
-      },
-      properties: {
-        id: alert.id,
-        title: alert.title,
-        priority: alert.priority,
-        source: alert.source,
-        color: `priority-${alert.priority}`
-      }
-    }))
-  };
-
-  const handleMapClick = (event: any) => {
-    // Disable interactions when not connected
-    if (!isConnected) return;
-    
-    // In priority mode, handle clicks on circle features
-    if (viewMode === 'priority') {
-      const features = event.features;
-      if (features && features.length > 0) {
-        const clickedAlertId = features[0].properties.id;
-        const alert = alerts.find(a => a.id === clickedAlertId);
-        setSelectedAlert(alert || null);
-      } else {
-        setSelectedAlert(null);
-      }
-    }
-    // In source mode, clicks are handled by individual markers
-  };
-
-  const handleMarkerClick = (alert: Alert) => {
-    if (!isConnected) return;
-    setSelectedAlert(alert);
-  };
-
-  return (
-    <div className="relative w-full h-full">
-      {/* Inject custom slider styles */}
-      <style dangerouslySetInnerHTML={{ __html: sliderStyles }} />
-      
-      {/* Connection Status */}
-      {error && (
-        <div className="absolute top-4 right-4 z-20 bg-status-error/95 px-4 py-2 rounded-lg text-white text-sm">
-          Error: {error}
-        </div>
-      )}
-      
-      {!isConnected && !error && (
-        <div className="absolute top-4 right-4 z-20 bg-status-connecting/95 px-4 py-2 rounded-lg text-white text-sm">
-          Connecting to alert stream...
-        </div>
-      )}
-
-      {/* Disconnected State Overlay */}
-      {!isConnected && (
-        <>
-          <div className="absolute inset-0 bg-black/50 z-20"></div>
-          <Spinner />
-        </>
-      )}
-
-      {/* Filter Controls */}
-      <div className={`absolute top-4 left-4 z-10 bg-zinc-800 p-4 rounded-lg text-white min-w-[200px] ${!isConnected ? 'opacity-50 pointer-events-none' : ''}`}>
-        <h3 className="text-sm font-semibold mb-4 text-white">
-          Filters
-        </h3>
-        
-        <div className="mb-2">
-          <label className="block text-xs mb-1 text-zinc-300">
-            Priority
-          </label>
-          <select 
-            value={filter.priority}
-            onChange={(e) => setFilter(prev => ({ ...prev, priority: e.target.value }))}
-            className="w-full p-1 bg-zinc-700 text-white border border-zinc-600 rounded text-sm"
-            disabled={!isConnected}
-          >
-            <option value="all">All</option>
-            <option value="critical">Critical</option>
-            <option value="high">High</option>
-            <option value="medium">Medium</option>
-            <option value="low">Low</option>
-          </select>
-        </div>
-
-        <div className="mb-2">
-          <label className="block text-xs mb-1 text-zinc-300">
-            Source
-          </label>
-          <select 
-            value={filter.source}
-            onChange={(e) => setFilter(prev => ({ ...prev, source: e.target.value }))}
-            className="w-full p-1 bg-zinc-700 text-white border border-zinc-600 rounded text-sm"
-            disabled={!isConnected}
-          >
-            <option value="all">All Sources</option>
-            <option value="reddit">Reddit</option>
-            <option value="311">311</option>
-            <option value="twitter">Twitter</option>
-          </select>
-        </div>
-
-        <div className="mb-4">
-          <label className="block text-xs mb-1 text-zinc-300">
-            Status
-          </label>
-          <select 
-            value={filter.status}
-            onChange={(e) => setFilter(prev => ({ ...prev, status: e.target.value }))}
-            className="w-full p-1 bg-zinc-700 text-white border border-zinc-600 rounded text-sm"
-            disabled={!isConnected}
-          >
-            <option value="all">All Status</option>
-            <option value="new">New</option>
-            <option value="investigating">Investigating</option>
-            <option value="resolved">Resolved</option>
-          </select>
-        </div>
-
-        {/* View Mode Toggles */}
-        <div className="border-t border-zinc-700 pt-3">
-          <h4 className="text-xs font-semibold mb-2 text-zinc-300">
-            View Mode
-          </h4>
-          <div className="flex flex-col gap-2">
-            <label className="flex items-center gap-2 text-xs text-zinc-300 cursor-pointer">
-              <input
-                type="radio"
-                name="viewMode"
-                value="priority"
-                checked={viewMode === 'priority'}
-                onChange={(e) => setViewMode(e.target.value as 'priority' | 'source')}
-                className="w-3 h-3 text-blue-600 bg-zinc-700 border-zinc-600 focus:ring-blue-500"
-                disabled={!isConnected}
-              />
-              <span>By Priority</span>
-              <span className="text-zinc-500">(colored circles)</span>
-            </label>
-            <label className="flex items-center gap-2 text-xs text-zinc-300 cursor-pointer">
-              <input
-                type="radio"
-                name="viewMode"
-                value="source"
-                checked={viewMode === 'source'}
-                onChange={(e) => setViewMode(e.target.value as 'priority' | 'source')}
-                className="w-3 h-3 text-blue-600 bg-zinc-700 border-zinc-600 focus:ring-blue-500"
-                disabled={!isConnected}
-              />
-              <span>By Source</span>
-              <span className="text-zinc-500">(source icons)</span>
-            </label>
-          </div>
-        </div>
-      </div>
-
-      {/* Alert Count */}
-      <div className={`absolute top-4 right-4 z-10 bg-zinc-800/95 px-4 py-2 rounded-lg text-white text-sm ${!isConnected ? 'opacity-50' : ''}`}>
-        {filteredAlerts.length} alerts visible
-        {isConnected && (
-          <span className="ml-2 text-status-connected">●</span>
-        )}
-      </div>
-
-      {/* Time Range Slider */}
-      <div className={`absolute bottom-6 left-1/2 transform -translate-x-1/2 z-10 bg-zinc-800/95 px-6 py-4 rounded-lg text-white min-w-[400px] ${!isConnected ? 'opacity-50 pointer-events-none' : ''}`}>
-        <div className="text-center mb-3">
-          <h4 className="text-xs font-semibold text-zinc-300 mb-1">Time Filter</h4>
-        </div>
-        
-        <div className="relative">
-          {/* Hour markers - flipped so recent times are on right */}
-          <div className="flex justify-between text-xs text-zinc-400 mb-2 px-1">
-            <span>-7d</span>
-            <span>-5d</span>
-            <span>-3d</span>
-            <span>-1d</span>
-            <span>-12h</span>
-            <span>-1h</span>
-          </div>
-          
-          {/* Slider - inverted so right side = fewer hours (more recent) */}
-          <input
-            type="range"
-            min="1"
-            max="168"
-            step="1"
-            value={169 - filter.timeRangeHours}
-            onChange={(e) => setFilter(prev => ({ ...prev, timeRangeHours: 169 - parseInt(e.target.value) }))}
-            className="w-full h-2 bg-zinc-700 rounded-lg appearance-none cursor-pointer slider"
-            disabled={!isConnected}
-          />
-          
-          {/* Current value indicator */}
-          <div className="text-center">
-            <h3 className="text-xs font-semibold mt-4 text-white">
-              Last {filter.timeRangeHours} hour{filter.timeRangeHours !== 1 ? 's' : ''}
-              {filter.timeRangeHours >= 24 && (
-                <span className="text-zinc-400 ml-1">
-                  ({Math.round(filter.timeRangeHours / 24 * 10) / 10} day{filter.timeRangeHours >= 48 ? 's' : ''})
-                </span>
-              )}
-            </h3>
-          </div>
-        </div>
-      </div>
-
-      <div className={`w-full h-full ${!isConnected ? 'grayscale opacity-50' : ''}`}>
-        <Map
-          ref={mapRef}
-          initialViewState={viewport}
-          mapboxAccessToken={MAPBOX_TOKEN}
-          style={{ width: '100%', height: '100%' }}
-          mapStyle="mapbox://styles/mapbox/dark-v11"
-          interactiveLayerIds={viewMode === 'priority' ? ['alert-points'] : []}
-          onClick={handleMapClick}
-          interactive={isConnected}
-          dragPan={isConnected}
-          dragRotate={isConnected}
-          scrollZoom={isConnected}
-          keyboard={isConnected}
-          doubleClickZoom={isConnected}
-          onMove={handleViewportChange}
-        >
-          {/* Priority Mode - Circle Layer */}
-          {viewMode === 'priority' && (
-            <Source type="geojson" data={alertsGeoJSON}>
-              <Layer
-                id="alert-points"
-                type="circle"
-                paint={{
-                  'circle-radius': [
-                    'case',
-                    ['==', ['get', 'priority'], 'critical'], 10,
-                    ['==', ['get', 'priority'], 'high'], 8,
-                    ['==', ['get', 'priority'], 'medium'], 6,
-                    6
-                  ],
-                  'circle-color': [
-                    'case',
-                    ['==', ['get', 'priority'], 'critical'], '#dc2626',
-                    ['==', ['get', 'priority'], 'high'], '#ea580c',
-                    ['==', ['get', 'priority'], 'medium'], '#d97706',
-                    '#65a30d'
-                  ],
-                  'circle-opacity': 0.8,
-                  'circle-stroke-width': 1,
-                  'circle-stroke-color': '#ffffff'
-                }}
-              />
-            </Source>
-          )}
-
-          {/* Source Mode - HTML Markers */}
-          {viewMode === 'source' && filteredAlerts.map(alert => (
-            <Marker
-              key={alert.id}
-              longitude={alert.coordinates.lng}
-              latitude={alert.coordinates.lat}
-              anchor="center"
-              onClick={() => handleMarkerClick(alert)}
-            >
-              <div
-                className={`cursor-pointer transition-transform hover:scale-110 flex items-center justify-center rounded-full ${getBackgroundIconColor(alert.source as 'reddit' | '311' | 'twitter')}`}
-                style={{
-                  fontSize: `${getIconSize(alert.priority)}px`,
-                  width: `${getIconSize(alert.priority) + 8}px`,
-                  height: `${getIconSize(alert.priority) + 8}px`,
-                }}
-              >
-                {getSourceIcon(alert.source)}
-              </div>
-            </Marker>
-          ))}
-
-          {/* Popup for selected alert */}
-          {selectedAlert && (
-            <Popup
-              longitude={selectedAlert.coordinates.lng}
-              latitude={selectedAlert.coordinates.lat}
-              anchor="bottom"
-              onClose={() => setSelectedAlert(null)}
-              closeButton={true}
-              closeOnClick={false}
-              className="max-w-[320px]"
-            >
-              <div className="p-4 bg-zinc-800 border border-zinc-700 rounded-xl text-white shadow-xl">
-                <h4 className={`text-base font-semibold mb-2 flex items-center gap-2 text-white`}>
-                  <span>{getSourceIcon(selectedAlert.source)}</span>
-                  <span>{selectedAlert.title}</span>
-                </h4>
-                <p className="text-sm text-zinc-300 mb-2">
-                  {selectedAlert.description}
-                </p>
-                <div className="flex justify-between items-center text-xs text-zinc-300 mb-1">
-                  <span>
-                    📍 {selectedAlert.neighborhood}, {selectedAlert.borough}
-                  </span>
-                  <span className={`priority-badge priority-${selectedAlert.priority}`}>{selectedAlert.priority}</span>
-                </div>
-                <div className="mt-2 pt-2 border-t border-zinc-700 text-xs text-zinc-300">
-                  Status: <strong className="text-white">{selectedAlert.status}</strong> | 
-                  Source: <strong className="text-white">{selectedAlert.source}</strong> | 
-                  {new Date(selectedAlert.timestamp).toLocaleString()}
-                </div>
-                <button
-                  className="btn btn-primary w-full mt-3 text-xs"
-                  onClick={() => {
-                    alert('Generate Report feature coming soon!');
-                  }}
-                >
-                  Generate Report
-                </button>
-              </div>
-            </Popup>
-          )}
-        </Map>
-      </div>
-    </div>
-  );
->>>>>>> 445d6ef5
 };
 
 export default MapView;