--- conflicted
+++ resolved
@@ -1,12 +1,12 @@
-import {useState, useRef, useEffect, useMemo} from "react";
-import Map, {Layer, Source, Popup, Marker} from "react-map-gl";
+import { useState, useRef, useEffect, useMemo } from "react";
+import Map, { Layer, Source, Popup, Marker } from "react-map-gl";
 import "mapbox-gl/dist/mapbox-gl.css";
-import {Alert} from "../types";
-import {useAlerts} from "../contexts/AlertsContext";
-import {useMapState} from "../contexts/MapStateContext";
+import { Alert } from "../types";
+import { useAlerts } from "../contexts/AlertsContext";
+import { useMapState } from "../contexts/MapStateContext";
 import Spinner from "./Spinner";
 import AgentTraceModal from "./AgentTraceModal";
-import {useAuth} from "@/contexts/AuthContext";
+import { useAuth } from "@/contexts/AuthContext";
 
 const MAPBOX_TOKEN = "pk.eyJ1IjoibWp1bGlhbmkiLCJhIjoiY21iZWZzbGpzMWZ1ejJycHgwem9mdTkxdCJ9.pRU2rzdu-wP9A63--30ldA";
 
@@ -71,7 +71,6 @@
 `;
 
 const MapView: React.FC = () => {
-<<<<<<< HEAD
   const mapRef = useRef<any>(null);
   //const markerClickedRef = useRef(false);
   const { alerts, error, isLoading, generateReport, refetchAlert } = useAlerts();
@@ -315,928 +314,737 @@
       console.log("🖱️ Not connected, returning early");
       return;
     }
-=======
-const mapRef = useRef<any>(null);
-//const markerClickedRef = useRef(false);
-const {alerts, error, isLoading, generateReport, refetchAlert} = useAlerts();
-const {user} = useAuth();
-const isConnected = !isLoading;
-const {viewport, setViewport, filter, setFilter, viewMode, setViewMode} = useMapState();
-const [selectedAlert, setSelectedAlert] = useState<Alert | null>(null);
-const [selectedAlertLoading, setSelectedAlertLoading] = useState(false);
-const [isFilterCollapsed, setIsFilterCollapsed] = useState(false);
-const [traceModal, setTraceModal] = useState<{isOpen: boolean; traceId: string; alertTitle: string}>({
-isOpen: false,
-traceId: "",
-alertTitle: "",
-});
-
-// Track if we should auto-fit to alerts (only on first load or filter changes)
-const [shouldAutoFit, setShouldAutoFit] = useState(true);
-
-// Calculate bounds for all visible alerts
-const calculateAlertBounds = (alerts: Alert[]) => {
-if (alerts.length === 0) return null;
-
-let minLat = Infinity;
-let maxLat = -Infinity;
-let minLng = Infinity;
-let maxLng = -Infinity;
-
-alerts.forEach((alert) => {
-const {lat, lng} = alert.coordinates;
-minLat = Math.min(minLat, lat);
-maxLat = Math.max(maxLat, lat);
-minLng = Math.min(minLng, lng);
-maxLng = Math.max(maxLng, lng);
-});
-
-// Add padding (roughly 0.01 degrees = ~1km)
-const padding = 0.01;
-const paddedBounds: [[number, number], [number, number]] = [
-[minLng - padding, minLat - padding], // Southwest corner
-[maxLng + padding, maxLat + padding], // Northeast corner
-];
-
-return paddedBounds;
+
+    console.log("🖱️ Calling handleAlertSelection...");
+    handleAlertSelection(alert);
+  };
+
+  const handleAlertSelection = (alert: Alert) => {
+    console.log("🎯 HANDLE ALERT SELECTION CALLED! Alert ID:", alert.id);
+
+    // Step 1: Set the alert immediately for instant popup
+    console.log("🎯 Setting selectedAlert to:", alert);
+    setSelectedAlert(alert);
+
+    // Step 1.5: Fly to center the marker on the map
+    if (mapRef.current) {
+      console.log("🗺️ Flying to marker coordinates:", alert.coordinates);
+
+      // Calculate offset to account for popup height
+      // Popup appears above the marker, so we need to shift the map center down
+      // This ensures the popup is fully visible without top clipping
+      const map = mapRef.current.getMap();
+      const containerHeight = map.getContainer().clientHeight;
+      const popupOffset = -200; // Approximate popup height in pixels
+      const offsetInDegrees =
+        (popupOffset / containerHeight) * (map.getBounds().getNorth() - map.getBounds().getSouth());
+
+      mapRef.current.flyTo({
+        center: [alert.coordinates.lng, alert.coordinates.lat - offsetInDegrees], // Offset south to show popup fully
+        duration: 800, // Smooth 800ms animation
+        essential: true, // This animation is essential and will not be interrupted
+      });
+
+      // Update viewport state after flyTo completes
+      setTimeout(() => {
+        if (mapRef.current) {
+          const newViewState = mapRef.current.getMap().getCenter();
+          const newZoom = mapRef.current.getMap().getZoom();
+          setViewport({
+            longitude: newViewState.lng,
+            latitude: newViewState.lat,
+            zoom: newZoom,
+          });
+        }
+      }, 850); // Wait slightly longer than the animation duration
+    }
+
+    if (alert.source === "311") {
+      console.log("🎯 311 alert, returning early");
+      return;
+    }
+
+    // Step 2: Set loading state
+    console.log("🎯 Setting loading state to true");
+    setSelectedAlertLoading(true);
+
+    // Step 3: Start refetch in background (non-blocking)
+    console.log("🎯 Starting background refetch...");
+    setTimeout(() => {
+      console.log("🔄 Refetching alert data for:", alert.id);
+
+      refetchAlert(alert.id)
+        .then((result) => {
+          console.log("📥 Refetch completed for:", alert.id, result);
+          if (result.success && result.alert) {
+            console.log("✅ Updating with fresh data");
+            setSelectedAlert(result.alert);
+          } else {
+            console.warn("⚠️ Refetch failed, keeping cached data");
+          }
+        })
+        .catch((err) => {
+          console.warn("⚠️ Refetch error, keeping cached data:", err);
+        })
+        .finally(() => {
+          console.log("🏁 Clearing loading state");
+          setSelectedAlertLoading(false);
+        });
+    }, 50); // Small delay to ensure UI updates first
+  };
+
+  const handleViewTrace = (alert: Alert) => {
+    if (alert.traceId) {
+      setTraceModal({
+        isOpen: true,
+        traceId: alert.traceId,
+        alertTitle: alert.title,
+      });
+    }
+  };
+
+  const getReportButtonContent = (alert: Alert) => {
+    if (alert.status === "investigating") {
+      return (
+        <div className="flex items-center gap-2">
+          <div className="animate-spin rounded-full h-4 w-4 border-b-2 border-white"></div>
+          <span>Investigating...</span>
+        </div>
+      );
+    }
+
+    // Only show "View Report" if BOTH status is resolved AND reportUrl exists
+    if (alert.status === "resolved" && alert.reportUrl) {
+      return "View Report";
+    }
+
+    // Default to "Generate Report" for all other cases
+    return "Generate Report";
+  };
+
+  const handleReportButtonClick = async (alert: Alert) => {
+    // Enhanced status checking with double-click prevention
+    console.log(`Report button clicked for alert ${alert.id}:`, {
+      status: alert.status,
+      reportUrl: alert.reportUrl,
+      investigationId: alert.investigationId,
+      traceId: alert.traceId,
+    });
+
+    if (alert.status === "investigating") {
+      // Do nothing - investigation in progress, button should be disabled
+      console.log(`Investigation in progress for alert ${alert.id}, button click ignored`);
+      return;
+    }
+
+    // STRICT CHECK: Only open report if BOTH conditions are true
+    if (alert.status === "resolved" && alert.reportUrl) {
+      // Open report in new tab
+      console.log(`Opening existing report for alert ${alert.id}: ${alert.reportUrl}`);
+      window.open(alert.reportUrl, "_blank");
+      return; // Early return to prevent fallback
+    }
+
+    // Immediately update the alert state to show investigating AND set local loading
+    console.log(`Setting alert ${alert.id} to investigating state immediately`);
+    setSelectedAlert((prev) => (prev ? { ...prev, status: "investigating" as const } : null));
+    setSelectedAlertLoading(true);
+
+    // Generate new report using local state management (avoid global loading)
+    console.log(`Generating new report for alert ${alert.id} - Status: ${alert.status}, ReportUrl: ${alert.reportUrl}`);
+
+    try {
+      const result = await generateReport(alert.id);
+      if (result.success) {
+        console.log("Report generation started:", result.investigationId);
+        // Update the selected alert with investigation details
+        setSelectedAlert((prev) =>
+          prev
+            ? {
+                ...prev,
+                investigationId: result.investigationId,
+                status: "investigating" as const,
+              }
+            : null,
+        );
+      } else {
+        console.error("Failed to generate report:", result.message);
+        // Revert the status on failure
+        setSelectedAlert((prev) => (prev ? { ...prev, status: "active" as const } : null));
+        window.alert(`Failed to generate report: ${result.message}`);
+      }
+    } catch (err) {
+      console.error("Error generating report:", err);
+      // Revert the status on error
+      setSelectedAlert((prev) => (prev ? { ...prev, status: "active" as const } : null));
+      window.alert("Failed to generate report");
+    } finally {
+      setSelectedAlertLoading(false);
+    }
+  };
+
+  const isInvestigationDisabled = (alert: Alert) => {
+    // Button should be disabled when investigating or when not connected
+    return !isConnected || alert.status === "investigating";
+  };
+
+  return (
+    <div className="relative w-full h-full">
+      {/* Inject custom slider styles */}
+      <style dangerouslySetInnerHTML={{ __html: sliderStyles }} />
+
+      {/* Connection Status */}
+      {error && (
+        <div className="absolute top-4 right-4 z-20 bg-status-error/95 px-4 py-2 rounded-lg text-white text-sm">
+          Error: {error}
+        </div>
+      )}
+
+      {!isConnected && !error && (
+        <div className="absolute top-4 right-4 z-20 bg-status-connecting/95 px-4 py-2 rounded-lg text-white text-sm">
+          Connecting to alert stream...
+        </div>
+      )}
+
+      {/* Disconnected State Overlay */}
+      {!isConnected && (
+        <>
+          <div className="absolute inset-0 bg-black/50 z-20"></div>
+          <Spinner />
+        </>
+      )}
+
+      {/* Hamburger Menu Button - Always visible with better mobile positioning */}
+      <button
+        onClick={() => setIsFilterCollapsed(!isFilterCollapsed)}
+        className={`absolute top-4 left-4 z-20 bg-zinc-800/95 backdrop-blur-sm p-3 rounded-lg text-white hover:bg-zinc-700 transition-all duration-300 ease-in-out touch-manipulation ${
+          !isConnected ? "opacity-50 pointer-events-none" : ""
+        }`}
+        disabled={!isConnected}
+        style={{
+          minHeight: "48px", // Minimum touch target size for mobile
+          minWidth: "48px",
+        }}
+      >
+        <div className="flex flex-col space-y-1">
+          <div className="w-5 h-0.5 bg-white"></div>
+          <div className="w-5 h-0.5 bg-white"></div>
+          <div className="w-5 h-0.5 bg-white"></div>
+        </div>
+      </button>
+
+      {/* Filter Controls - Collapsible with better mobile sizing */}
+      {!isFilterCollapsed && (
+        <div
+          className={`absolute top-16 left-4 z-10 bg-zinc-800/95 backdrop-blur-sm p-4 rounded-lg text-white min-w-[200px] w-[calc(100vw-32px)] sm:w-auto sm:max-w-[280px] transition-all duration-300 ease-in-out ${
+            !isConnected ? "opacity-50 pointer-events-none" : ""
+          }`}
+        >
+          <h3 className="text-xs font-semibold mb-2 text-zinc-300">Filters</h3>
+
+          <div className="mb-2">
+            <label className="block text-xs mb-1 text-zinc-300">Priority</label>
+            <select
+              value={filter.priority}
+              onChange={(e) => setFilter((prev) => ({ ...prev, priority: e.target.value }))}
+              className="w-full p-1 bg-zinc-700 text-white border border-zinc-600 rounded text-xs"
+              disabled={!isConnected}
+            >
+              <option value="all">All</option>
+              <option value="critical">Critical</option>
+              <option value="high">High</option>
+              <option value="medium">Medium</option>
+              <option value="low">Low</option>
+            </select>
+          </div>
+
+          <div className="mb-2">
+            <label className="block text-xs mb-1 text-zinc-300">Source</label>
+            <select
+              value={filter.source}
+              onChange={(e) => setFilter((prev) => ({ ...prev, source: e.target.value }))}
+              className="w-full p-1 bg-zinc-700 text-white border border-zinc-600 rounded text-xs"
+              disabled={!isConnected}
+            >
+              <option value="all">All Sources</option>
+              <option value="reddit">Reddit</option>
+              <option value="311">311</option>
+              <option value="twitter">Twitter</option>
+            </select>
+          </div>
+
+          <div className="mb-4">
+            <label className="block text-xs mb-1 text-zinc-300">Status</label>
+            <select
+              value={filter.status}
+              onChange={(e) => setFilter((prev) => ({ ...prev, status: e.target.value }))}
+              className="w-full p-1 bg-zinc-700 text-white border border-zinc-600 rounded text-xs"
+              disabled={!isConnected}
+            >
+              <option value="all">All Status</option>
+              <option value="active">Active</option>
+              <option value="investigating">Investigating</option>
+              <option value="resolved">Resolved</option>
+            </select>
+          </div>
+
+          {/* View Mode Toggles */}
+          <div className="border-t border-zinc-700 pt-3 mb-4">
+            <h4 className="text-xs font-semibold mb-2 text-zinc-300">View Mode</h4>
+            <div className="flex flex-col gap-2">
+              <label className="flex items-center gap-2 text-xs text-zinc-300 cursor-pointer">
+                <input
+                  type="radio"
+                  name="viewMode"
+                  value="category"
+                  checked={viewMode === "category"}
+                  onChange={(e) => setViewMode(e.target.value as "priority" | "source" | "category")}
+                  className="w-3 h-3 text-blue-600 bg-zinc-700 border-zinc-600 focus:ring-blue-500"
+                  disabled={!isConnected}
+                />
+                <span>By Category</span>
+                <span className="text-zinc-500 hidden sm:inline">(category icons)</span>
+              </label>
+              <label className="flex items-center gap-2 text-xs text-zinc-300 cursor-pointer">
+                <input
+                  type="radio"
+                  name="viewMode"
+                  value="source"
+                  checked={viewMode === "source"}
+                  onChange={(e) => setViewMode(e.target.value as "priority" | "source" | "category")}
+                  className="w-3 h-3 text-blue-600 bg-zinc-700 border-zinc-600 focus:ring-blue-500"
+                  disabled={!isConnected}
+                />
+                <span>By Source</span>
+                <span className="text-zinc-500 hidden sm:inline">(source icons)</span>
+              </label>
+              <label className="flex items-center gap-2 text-xs text-zinc-300 cursor-pointer">
+                <input
+                  type="radio"
+                  name="viewMode"
+                  value="priority"
+                  checked={viewMode === "priority"}
+                  onChange={(e) => setViewMode(e.target.value as "priority" | "source" | "category")}
+                  className="w-3 h-3 text-blue-600 bg-zinc-700 border-zinc-600 focus:ring-blue-500"
+                  disabled={!isConnected}
+                />
+                <span>By Priority</span>
+                <span className="text-zinc-500 hidden sm:inline">(colored circles)</span>
+              </label>
+            </div>
+          </div>
+
+          {/* Legend */}
+          <div className="border-t border-zinc-700 pt-3">
+            <h4 className="text-xs font-semibold mb-2 text-zinc-300">Legend</h4>
+
+            {/* Priority Mode Legend */}
+            {viewMode === "priority" && (
+              <div className="flex flex-col gap-1">
+                <div className="flex items-center gap-2 text-xs text-zinc-300">
+                  <div className="w-3 h-3 rounded-full bg-red-600"></div>
+                  <span>Critical</span>
+                </div>
+                <div className="flex items-center gap-2 text-xs text-zinc-300">
+                  <div className="w-3 h-3 rounded-full bg-orange-600"></div>
+                  <span>High</span>
+                </div>
+                <div className="flex items-center gap-2 text-xs text-zinc-300">
+                  <div className="w-3 h-3 rounded-full bg-yellow-600"></div>
+                  <span>Medium</span>
+                </div>
+                <div className="flex items-center gap-2 text-xs text-zinc-300">
+                  <div className="w-3 h-3 rounded-full bg-green-600"></div>
+                  <span>Low</span>
+                </div>
+              </div>
+            )}
+
+            {/* Source Mode Legend */}
+            {viewMode === "source" && (
+              <div className="flex flex-col gap-1">
+                <div className="flex items-center gap-2 text-xs text-zinc-300">
+                  <div className="w-4 h-4 rounded-full bg-orange-400 flex items-center justify-center text-xs">👽</div>
+                  <span>Reddit</span>
+                </div>
+                <div className="flex items-center gap-2 text-xs text-zinc-300">
+                  <div className="w-4 h-4 rounded-full bg-yellow-400 flex items-center justify-center text-xs">📞</div>
+                  <span>311</span>
+                </div>
+                <div className="flex items-center gap-2 text-xs text-zinc-300">
+                  <div className="w-4 h-4 rounded-full bg-blue-400 flex items-center justify-center text-xs">🐦</div>
+                  <span>Twitter</span>
+                </div>
+              </div>
+            )}
+
+            {/* Category Mode Legend */}
+            {viewMode === "category" && (
+              <div className="flex flex-col gap-1">
+                <div className="flex items-center gap-2 text-xs text-zinc-300">
+                  <div className="w-4 h-4 rounded-full bg-blue-500 flex items-center justify-center text-xs">🔧</div>
+                  <span>Infrastructure</span>
+                </div>
+                <div className="flex items-center gap-2 text-xs text-zinc-300">
+                  <div className="w-4 h-4 rounded-full bg-red-500 flex items-center justify-center text-xs">🚨</div>
+                  <span>Emergency</span>
+                </div>
+                <div className="flex items-center gap-2 text-xs text-zinc-300">
+                  <div className="w-4 h-4 rounded-full bg-purple-500 flex items-center justify-center text-xs">🚗</div>
+                  <span>Transportation</span>
+                </div>
+                <div className="flex items-center gap-2 text-xs text-zinc-300">
+                  <div className="w-4 h-4 rounded-full bg-pink-500 flex items-center justify-center text-xs">🎪</div>
+                  <span>Events</span>
+                </div>
+                <div className="flex items-center gap-2 text-xs text-zinc-300">
+                  <div className="w-4 h-4 rounded-full bg-orange-500 flex items-center justify-center text-xs">🛡️</div>
+                  <span>Safety</span>
+                </div>
+                <div className="flex items-center gap-2 text-xs text-zinc-300">
+                  <div className="w-4 h-4 rounded-full bg-green-500 flex items-center justify-center text-xs">🌿</div>
+                  <span>Environment</span>
+                </div>
+              </div>
+            )}
+          </div>
+        </div>
+      )}
+
+      {/* Alert Count - Mobile responsive */}
+      <div
+        className={`absolute top-4 right-4 z-10 bg-zinc-800/95 px-3 sm:px-4 py-2 rounded-lg text-white text-xs sm:text-sm ${
+          !isConnected ? "opacity-50" : ""
+        }`}
+      >
+        <span className="hidden sm:inline">{filteredAlerts.length} alerts visible</span>
+        <span className="sm:hidden">{filteredAlerts.length}</span>
+        {isConnected && <span className="ml-2 text-status-connected">●</span>}
+      </div>
+
+      {/* Time Range Slider - Responsive with better mobile positioning */}
+      <div
+        className={`absolute bottom-4 sm:bottom-6 left-1/2 transform -translate-x-1/2 z-10 bg-zinc-800/95 backdrop-blur-sm px-3 sm:px-6 py-2 sm:py-4 rounded-lg text-white w-[95%] sm:w-auto sm:min-w-[400px] max-w-[500px] mobile-timeline-slider ${
+          !isConnected ? "opacity-50 pointer-events-none" : ""
+        }`}
+      >
+        <div className="text-center mb-1 sm:mb-3">
+          <h4 className="text-xs font-semibold text-zinc-300 mb-1">Time Filter</h4>
+        </div>
+
+        <div className="relative">
+          {/* Hour markers - positioned to align with actual slider values */}
+          <div className="relative text-[9px] sm:text-xs text-zinc-400 mb-1 sm:mb-2 h-3 sm:h-4">
+            {/* -7d at position 1 = 0% */}
+            <span className="absolute left-0 transform -translate-x-1/2">-7d</span>
+            {/* -5d at position 49 = 28.7% */}
+            <span className="absolute hidden sm:inline transform -translate-x-1/2" style={{ left: "28.7%" }}>
+              -5d
+            </span>
+            {/* -3d at position 97 = 57.5% */}
+            <span className="absolute transform -translate-x-1/2" style={{ left: "57.5%" }}>
+              -3d
+            </span>
+            {/* -1d at position 145 = 86.3% */}
+            <span className="absolute hidden sm:inline transform -translate-x-1/2" style={{ left: "86.3%" }}>
+              -1d
+            </span>
+            {/* -12h at position 157 = 93.4% */}
+            <span className="absolute transform -translate-x-1/2" style={{ left: "93.4%" }}>
+              -12h
+            </span>
+            {/* -1h at position 168 = 100% */}
+            <span className="absolute right-0 transform translate-x-1/2">-1h</span>
+          </div>
+
+          {/* Slider - inverted so right side = fewer hours (more recent) */}
+          <input
+            type="range"
+            min="1"
+            max="168"
+            step="1"
+            value={169 - filter.timeRangeHours}
+            onChange={(e) => setFilter((prev) => ({ ...prev, timeRangeHours: 169 - parseInt(e.target.value) }))}
+            className="w-full h-2 bg-zinc-700 rounded-lg appearance-none cursor-pointer slider"
+            disabled={!isConnected}
+          />
+
+          {/* Current value indicator - responsive text */}
+          <div className="text-center">
+            <h3 className="text-xs font-semibold mt-2 sm:mt-4 text-white">
+              Last {getTimeLabel(filter.timeRangeHours)}
+            </h3>
+          </div>
+        </div>
+      </div>
+
+      {/* Map container with proper mobile height accounting for iOS safe areas */}
+      <div
+        className={`w-full h-full mobile-map-container ios-map-container ${
+          !isConnected ? "grayscale opacity-50" : ""
+        } relative`}
+        style={{
+          minHeight: "calc(100vh - 120px)", // Account for navbar + tab navigation + safe areas
+          maxHeight: "calc(100vh - 120px)",
+          touchAction: "pan-x pan-y", // Enable touch panning for map interaction
+        }}
+      >
+        <Map
+          ref={mapRef}
+          initialViewState={viewport}
+          mapboxAccessToken={MAPBOX_TOKEN}
+          style={{ width: "100%", height: "100%" }}
+          mapStyle="mapbox://styles/mapbox/dark-v11"
+          interactiveLayerIds={viewMode === "priority" ? ["alert-points"] : []}
+          interactive={isConnected}
+          dragPan={isConnected}
+          dragRotate={isConnected}
+          scrollZoom={isConnected}
+          keyboard={isConnected}
+          doubleClickZoom={isConnected}
+          onMove={handleViewportChange}
+        >
+          {/* Priority Mode - Circle Layer */}
+          {viewMode === "priority" && (
+            <Source type="geojson" data={alertsGeoJSON}>
+              <Layer
+                id="alert-points"
+                type="circle"
+                paint={{
+                  "circle-radius": [
+                    "case",
+                    ["==", ["get", "priority"], "critical"],
+                    10,
+                    ["==", ["get", "priority"], "high"],
+                    8,
+                    ["==", ["get", "priority"], "medium"],
+                    6,
+                    6,
+                  ],
+                  "circle-color": [
+                    "case",
+                    ["==", ["get", "priority"], "critical"],
+                    "#dc2626",
+                    ["==", ["get", "priority"], "high"],
+                    "#ea580c",
+                    ["==", ["get", "priority"], "medium"],
+                    "#d97706",
+                    "#65a30d",
+                  ],
+                  "circle-opacity": 0.8,
+                  "circle-stroke-width": 1,
+                  "circle-stroke-color": "#ffffff",
+                }}
+              />
+            </Source>
+          )}
+
+          {/* Source Mode - HTML Markers */}
+          {viewMode === "source" &&
+            filteredAlerts.map((alert) => (
+              <Marker
+                key={alert.id}
+                longitude={alert.coordinates.lng}
+                latitude={alert.coordinates.lat}
+                anchor="center"
+                onClick={() => handleMarkerClick(alert)}
+              >
+                <div
+                  className={`cursor-pointer transition-transform hover:scale-110 flex items-center justify-center rounded-full ${getBackgroundIconColor(
+                    alert.source as "reddit" | "311" | "twitter",
+                  )}`}
+                  style={{
+                    fontSize: `${getIconSize(alert.priority)}px`,
+                    width: `${getIconSize(alert.priority) + 8}px`,
+                    height: `${getIconSize(alert.priority) + 8}px`,
+                  }}
+                >
+                  {getSourceIcon(alert.source)}
+                </div>
+              </Marker>
+            ))}
+
+          {/* Category Mode - HTML Markers */}
+          {viewMode === "category" &&
+            filteredAlerts.map((alert) => (
+              <Marker
+                key={alert.id}
+                longitude={alert.coordinates.lng}
+                latitude={alert.coordinates.lat}
+                anchor="center"
+                onClick={() => handleMarkerClick(alert)}
+              >
+                <div
+                  className={`cursor-pointer transition-transform hover:scale-110 flex items-center justify-center rounded-full ${getCategoryBackgroundColor(
+                    alert.category || "general",
+                  )}`}
+                  style={{
+                    fontSize: `${getIconSize(alert.priority)}px`,
+                    width: `${getIconSize(alert.priority) + 8}px`,
+                    height: `${getIconSize(alert.priority) + 8}px`,
+                  }}
+                >
+                  {getCategoryIcon(alert.category || "general")}
+                </div>
+              </Marker>
+            ))}
+
+          {/* Popup for selected alert */}
+          {selectedAlert && (
+            <Popup
+              longitude={selectedAlert.coordinates.lng}
+              latitude={selectedAlert.coordinates.lat}
+              anchor="bottom"
+              onClose={() => {
+                console.log("❌ Closing popup");
+                setSelectedAlert(null);
+                setSelectedAlertLoading(false);
+              }}
+              closeButton={true}
+              closeOnClick={false}
+              className="max-w-[calc(100vw-40px)] sm:max-w-[360px]"
+            >
+              <div className="p-4 bg-zinc-800 border border-zinc-700 rounded-xl text-white shadow-xl relative">
+                {/* Loading Spinner Overlay */}
+                {selectedAlertLoading && (
+                  <div className="absolute inset-0 bg-zinc-800/50 backdrop-blur-[1px] rounded-xl flex items-center justify-center z-10">
+                    <div className="flex flex-col items-center gap-2 bg-zinc-900/90 px-4 py-3 rounded-lg">
+                      <div className="animate-spin rounded-full h-6 w-6 border-2 border-white border-t-transparent"></div>
+                      <span className="text-xs text-zinc-200 font-medium">Updating...</span>
+                    </div>
+                  </div>
+                )}
+
+                {/* Header */}
+                <div className="flex items-start gap-3 mb-3">
+                  <span className="text-xl">{getSourceIcon(selectedAlert.source)}</span>
+                  <div className="flex-1">
+                    <h4 className="text-base font-semibold text-white leading-tight">{selectedAlert.title}</h4>
+                    <span
+                      className={`inline-block px-2 py-1 rounded-full text-xs font-medium mt-1 ${
+                        selectedAlert.priority === "critical"
+                          ? "bg-red-500 text-white"
+                          : selectedAlert.priority === "high"
+                          ? "bg-orange-500 text-white"
+                          : selectedAlert.priority === "medium"
+                          ? "bg-yellow-500 text-black"
+                          : "bg-green-500 text-white"
+                      }`}
+                    >
+                      {selectedAlert.priority.toUpperCase()}
+                    </span>
+                  </div>
+                </div>
+
+                {/* Description */}
+                <p className="text-sm text-zinc-300 mb-4 leading-relaxed">{selectedAlert.description}</p>
+
+                {/* Key-Value Pairs */}
+                <div className="space-y-2 mb-4">
+                  <div className="flex justify-between items-center">
+                    <span className="text-xs font-medium text-zinc-400 uppercase tracking-wide">Location</span>
+                    <span className="text-sm text-white text-right">
+                      {[
+                        selectedAlert.neighborhood !== "Unknown" ? selectedAlert.neighborhood : null,
+                        selectedAlert.borough !== "Unknown" ? selectedAlert.borough : null,
+                      ]
+                        .filter(Boolean)
+                        .join(", ") || "Location not specified"}
+                    </span>
+                  </div>
+
+                  <div className="flex justify-between items-center">
+                    <span className="text-xs font-medium text-zinc-400 uppercase tracking-wide">Category</span>
+                    <span className="text-sm text-white capitalize flex items-center gap-1">
+                      <span>{getCategoryIcon(selectedAlert.category || "general")}</span>
+                      {selectedAlert.category || "General"}
+                    </span>
+                  </div>
+
+                  <div className="flex justify-between items-center">
+                    <span className="text-xs font-medium text-zinc-400 uppercase tracking-wide">Status</span>
+                    <span className="text-sm text-white capitalize">{selectedAlert.status}</span>
+                  </div>
+
+                  <div className="flex justify-between items-center">
+                    <span className="text-xs font-medium text-zinc-400 uppercase tracking-wide">Source</span>
+                    <span className="text-sm text-white capitalize">{selectedAlert.source}</span>
+                  </div>
+
+                  <div className="flex justify-between items-center">
+                    <span className="text-xs font-medium text-zinc-400 uppercase tracking-wide">Time</span>
+                    <span className="text-sm text-white">{new Date(selectedAlert.timestamp).toLocaleString()}</span>
+                  </div>
+                </div>
+
+                {/* Action Buttons */}
+                {selectedAlert.source !== "311" && (
+                  <div className="space-y-2">
+                    {/* Generate/View Report Button - always show unless disabled */}
+                    {(() => {
+                      // Check if this is a "View Report" scenario (completed investigation with report URL)
+                      const isViewReportMode = selectedAlert.status === "resolved" && selectedAlert.reportUrl;
+
+                      // Determine disabled state - "View Report" is never disabled by role
+                      const isDisabledForInvestigation = isInvestigationDisabled(selectedAlert);
+                      const isDisabledForRole = !isViewReportMode && user?.role === "viewer"; // Only restrict role for "Generate Report"
+                      const isDisabled = isDisabledForInvestigation || isDisabledForRole;
+
+                      // Determine button styling based on state
+                      const getButtonClasses = () => {
+                        if (isViewReportMode) {
+                          // Always green and accessible for "View Report"
+                          return "btn-success";
+                        } else if (isDisabledForRole) {
+                          // Halftone gray for viewer users trying to generate reports
+                          return "bg-gray-500 text-gray-300 cursor-not-allowed opacity-60";
+                        } else if (isDisabledForInvestigation) {
+                          // Yellow for investigation-level restrictions (existing behavior)
+                          return "bg-yellow-600 cursor-not-allowed text-white";
+                        } else {
+                          // Default primary state for "Generate Report"
+                          return "btn-primary";
+                        }
+                      };
+
+                      return (
+                        <button
+                          className={`btn w-full text-sm ${getButtonClasses()}`}
+                          onClick={() => handleReportButtonClick(selectedAlert)}
+                          disabled={isDisabled}
+                        >
+                          {getReportButtonContent(selectedAlert)}
+                        </button>
+                      );
+                    })()}
+
+                    {/* View Trace Button - only show if traceId exists */}
+                    {selectedAlert.traceId && (
+                      <button
+                        className="btn btn-secondary w-full text-sm"
+                        onClick={() => handleViewTrace(selectedAlert)}
+                        disabled={!isConnected}
+                      >
+                        View Investigation Trace
+                      </button>
+                    )}
+                  </div>
+                )}
+              </div>
+            </Popup>
+          )}
+        </Map>
+      </div>
+
+      {/* Agent Trace Modal */}
+      <AgentTraceModal
+        isOpen={traceModal.isOpen}
+        onClose={() => setTraceModal({ isOpen: false, traceId: "", alertTitle: "" })}
+        traceId={traceModal.traceId}
+        alertTitle={traceModal.alertTitle}
+      />
+    </div>
+  );
 };
->>>>>>> 303350fa
-
-// Filter alerts based on current filter settings
-const filteredAlerts = useMemo(() => {
-//console.log('Filtering with timeRangeHours:', filter.timeRangeHours);
-
-const filtered = alerts.filter((alert) => {
-// Priority filter
-if (filter.priority !== "all" && alert.priority !== filter.priority) return false;
-
-// Source filter
-if (filter.source !== "all" && alert.source !== filter.source) return false;
-
-// Status filter
-if (filter.status !== "all" && alert.status !== filter.status) return false;
-
-// Time range filter - API sends 'date' field, not 'timestamp'
-const alertTime = new Date(alert.timestamp);
-const now = new Date();
-const hoursAgo = (now.getTime() - alertTime.getTime()) / (1000 * 60 * 60);
-if (hoursAgo > filter.timeRangeHours) return false;
-
-return true;
-});
-
-//console.log(`Filtered from ${alerts.length} to ${filtered.length} alerts`);
-return filtered;
-}, [alerts, filter]);
-
-// Update map bounds when alerts change, but only if we should auto-fit
-useEffect(() => {
-if (mapRef.current && filteredAlerts.length > 0 && shouldAutoFit) {
-const bounds = calculateAlertBounds(filteredAlerts);
-if (bounds) {
-try {
-mapRef.current.fitBounds(bounds, {
-padding: {top: 100, bottom: 150, left: 300, right: 100}, // Extra bottom padding for slider
-duration: 1000, // Smooth animation
-maxZoom: 16, // Don't zoom in too close
-});
-
-// Update viewport state after fitBounds completes
-setTimeout(() => {
-if (mapRef.current) {
-const newViewState = mapRef.current.getMap().getCenter();
-const newZoom = mapRef.current.getMap().getZoom();
-setViewport({
-longitude: newViewState.lng,
-latitude: newViewState.lat,
-zoom: newZoom,
-});
-}
-}, 1100); // Wait slightly longer than the animation duration
-
-// Disable auto-fit after first automatic fit
-setShouldAutoFit(false);
-} catch (error) {
-console.warn("Error fitting bounds:", error);
-}
-}
-}
-}, [filteredAlerts, shouldAutoFit, setViewport]); // Re-run when filtered alerts change
-
-// Reset auto-fit when filters change
-useEffect(() => {
-setShouldAutoFit(true);
-}, [filter]);
-
-// Handle viewport changes from the map
-const handleViewportChange = (evt: any) => {
-setViewport({
-longitude: evt.viewState.longitude,
-latitude: evt.viewState.latitude,
-zoom: evt.viewState.zoom,
-});
-};
-
-const getSourceIcon = (source: string): string => {
-switch (source) {
-case "reddit":
-return "👽"; // Reddit alien mascot
-case "311":
-return "📞";
-case "twitter":
-return "🐦";
-default:
-return "📍";
-}
-};
-
-const getCategoryIcon = (category: string): string => {
-switch (category) {
-case "infrastructure":
-return "🔧"; // Wrench for infrastructure
-case "emergency":
-return "🚨"; // Emergency siren
-case "transportation":
-return "🚗"; // Car for transportation
-case "events":
-return "🎪"; // Circus tent for events
-case "safety":
-return "🛡️"; // Shield for safety
-case "environment":
-return "🌿"; // Leaf for environment
-case "housing":
-return "🏠"; // House for housing
-case "general":
-return "📋"; // Clipboard for general
-default:
-return "📍"; // Default pin
-}
-};
-
-const getBackgroundIconColor = (source: "reddit" | "311" | "twitter"): string => {
-switch (source) {
-case "reddit":
-return "bg-orange-400";
-case "311":
-return "bg-yellow-400";
-case "twitter":
-return "bg-blue-400";
-default:
-return "bg-gray-400";
-}
-};
-
-const getCategoryBackgroundColor = (category: string): string => {
-switch (category) {
-case "infrastructure":
-return "bg-blue-500"; // Blue for infrastructure
-case "emergency":
-return "bg-red-500"; // Red for emergency
-case "transportation":
-return "bg-purple-500"; // Purple for transportation
-case "events":
-return "bg-pink-500"; // Pink for events
-case "safety":
-return "bg-orange-500"; // Orange for safety
-case "environment":
-return "bg-green-500"; // Green for environment
-case "housing":
-return "bg-yellow-500"; // Yellow for housing
-case "general":
-return "bg-gray-500"; // Gray for general
-default:
-return "bg-gray-400";
-}
-};
-
-const getIconSize = (priority: string): number => {
-switch (priority) {
-case "critical":
-return 18;
-case "high":
-return 12;
-case "medium":
-return 8;
-case "low":
-return 4;
-default:
-return 8;
-}
-};
-
-const getTimeLabel = (hours: number): string => {
-if (hours === 1) return "1 hour";
-if (hours < 24) return `${hours} hours`;
-if (hours === 24) return "1 day";
-if (hours < 168) return `${Math.round(hours / 24)} days`;
-return `${Math.round(hours / 168)} weeks`;
-};
-
-// Create GeoJSON for alert points (only used in priority mode)
-const alertsGeoJSON: GeoJSON.FeatureCollection = {
-type: "FeatureCollection",
-features: filteredAlerts.map((alert) => ({
-type: "Feature" as const,
-geometry: {
-type: "Point" as const,
-coordinates: [alert.coordinates.lng, alert.coordinates.lat],
-},
-properties: {
-id: alert.id,
-title: alert.title,
-priority: alert.priority,
-source: alert.source,
-color: `priority-${alert.priority}`,
-},
-})),
-};
-
-const handleMarkerClick = (alert: Alert) => {
-console.log("🖱️ MARKER CLICKED! Alert ID:", alert.id);
-console.log("🖱️ isConnected:", isConnected);
-// console.log('🖱️ Alert object:', alert);
-
-if (!isConnected) {
-console.log("🖱️ Not connected, returning early");
-return;
-}
-
-console.log("🖱️ Calling handleAlertSelection...");
-handleAlertSelection(alert);
-};
-
-const handleAlertSelection = (alert: Alert) => {
-console.log("🎯 HANDLE ALERT SELECTION CALLED! Alert ID:", alert.id);
-
-// Step 1: Set the alert immediately for instant popup
-console.log("🎯 Setting selectedAlert to:", alert);
-setSelectedAlert(alert);
-
-// Step 1.5: Fly to center the marker on the map
-if (mapRef.current) {
-console.log("🗺️ Flying to marker coordinates:", alert.coordinates);
-
-// Calculate offset to account for popup height
-// Popup appears above the marker, so we need to shift the map center down
-// This ensures the popup is fully visible without top clipping
-const map = mapRef.current.getMap();
-const containerHeight = map.getContainer().clientHeight;
-const popupOffset = -200; // Approximate popup height in pixels
-const offsetInDegrees = (popupOffset / containerHeight) * (map.getBounds().getNorth() - map.getBounds().getSouth());
-
-mapRef.current.flyTo({
-center: [alert.coordinates.lng, alert.coordinates.lat - offsetInDegrees], // Offset south to show popup fully
-duration: 800, // Smooth 800ms animation
-essential: true, // This animation is essential and will not be interrupted
-});
-
-// Update viewport state after flyTo completes
-setTimeout(() => {
-if (mapRef.current) {
-const newViewState = mapRef.current.getMap().getCenter();
-const newZoom = mapRef.current.getMap().getZoom();
-setViewport({
-longitude: newViewState.lng,
-latitude: newViewState.lat,
-zoom: newZoom,
-});
-}
-}, 850); // Wait slightly longer than the animation duration
-}
-
-if (alert.source === "311") {
-console.log("🎯 311 alert, returning early");
-return;
-}
-
-// Step 2: Set loading state
-console.log("🎯 Setting loading state to true");
-setSelectedAlertLoading(true);
-
-// Step 3: Start refetch in background (non-blocking)
-console.log("🎯 Starting background refetch...");
-setTimeout(() => {
-console.log("🔄 Refetching alert data for:", alert.id);
-
-refetchAlert(alert.id)
-.then((result) => {
-console.log("📥 Refetch completed for:", alert.id, result);
-if (result.success && result.alert) {
-console.log("✅ Updating with fresh data");
-setSelectedAlert(result.alert);
-} else {
-console.warn("⚠️ Refetch failed, keeping cached data");
-}
-})
-.catch((err) => {
-console.warn("⚠️ Refetch error, keeping cached data:", err);
-})
-.finally(() => {
-console.log("🏁 Clearing loading state");
-setSelectedAlertLoading(false);
-});
-}, 50); // Small delay to ensure UI updates first
-};
-
-const handleViewTrace = (alert: Alert) => {
-if (alert.traceId) {
-setTraceModal({
-isOpen: true,
-traceId: alert.traceId,
-alertTitle: alert.title,
-});
-}
-};
-
-const getReportButtonContent = (alert: Alert) => {
-if (alert.status === "investigating") {
-return (
-<div className="flex items-center gap-2">
-<div className="animate-spin rounded-full h-4 w-4 border-b-2 border-white"></div>
-<span>Investigating...</span>
-</div>
-);
-}
-
-// Only show "View Report" if BOTH status is resolved AND reportUrl exists
-if (alert.status === "resolved" && alert.reportUrl) {
-return "View Report";
-}
-
-// Default to "Generate Report" for all other cases
-return "Generate Report";
-};
-
-const handleReportButtonClick = async (alert: Alert) => {
-// Enhanced status checking with double-click prevention
-console.log(`Report button clicked for alert ${alert.id}:`, {
-status: alert.status,
-reportUrl: alert.reportUrl,
-investigationId: alert.investigationId,
-traceId: alert.traceId,
-});
-
-if (alert.status === "investigating") {
-// Do nothing - investigation in progress, button should be disabled
-console.log(`Investigation in progress for alert ${alert.id}, button click ignored`);
-return;
-}
-
-// STRICT CHECK: Only open report if BOTH conditions are true
-if (alert.status === "resolved" && alert.reportUrl) {
-// Open report in new tab
-console.log(`Opening existing report for alert ${alert.id}: ${alert.reportUrl}`);
-window.open(alert.reportUrl, "_blank");
-return; // Early return to prevent fallback
-}
-
-// Immediately update the alert state to show investigating AND set local loading
-console.log(`Setting alert ${alert.id} to investigating state immediately`);
-setSelectedAlert((prev) => (prev ? {...prev, status: "investigating" as const} : null));
-setSelectedAlertLoading(true);
-
-// Generate new report using local state management (avoid global loading)
-console.log(`Generating new report for alert ${alert.id} - Status: ${alert.status}, ReportUrl: ${alert.reportUrl}`);
-
-try {
-const result = await generateReport(alert.id);
-if (result.success) {
-console.log("Report generation started:", result.investigationId);
-// Update the selected alert with investigation details
-setSelectedAlert((prev) =>
-prev
-? {
-  ...prev,
-  investigationId: result.investigationId,
-  status: "investigating" as const,
-  }
-: null
-);
-} else {
-console.error("Failed to generate report:", result.message);
-// Revert the status on failure
-setSelectedAlert((prev) => (prev ? {...prev, status: "active" as const} : null));
-window.alert(`Failed to generate report: ${result.message}`);
-}
-} catch (err) {
-console.error("Error generating report:", err);
-// Revert the status on error
-setSelectedAlert((prev) => (prev ? {...prev, status: "active" as const} : null));
-window.alert("Failed to generate report");
-} finally {
-setSelectedAlertLoading(false);
-}
-};
-
-const isInvestigationDisabled = (alert: Alert) => {
-// Button should be disabled when investigating or when not connected
-return !isConnected || alert.status === "investigating";
-};
-
-return (
-<div className="relative w-full h-full">
-{/* Inject custom slider styles */}
-<style dangerouslySetInnerHTML={{__html: sliderStyles}} />
-
-{/* Connection Status */}
-{error && <div className="absolute top-4 right-4 z-20 bg-status-error/95 px-4 py-2 rounded-lg text-white text-sm">Error: {error}</div>}
-
-{!isConnected && !error && <div className="absolute top-4 right-4 z-20 bg-status-connecting/95 px-4 py-2 rounded-lg text-white text-sm">Connecting to alert stream...</div>}
-
-{/* Disconnected State Overlay */}
-{!isConnected && (
-<>
-<div className="absolute inset-0 bg-black/50 z-20"></div>
-<Spinner />
-</>
-)}
-
-{/* Hamburger Menu Button - Always visible with better mobile positioning */}
-<button
-onClick={() => setIsFilterCollapsed(!isFilterCollapsed)}
-className={`absolute top-4 left-4 z-20 bg-zinc-800/95 backdrop-blur-sm p-3 rounded-lg text-white hover:bg-zinc-700 transition-all duration-300 ease-in-out touch-manipulation ${!isConnected ? "opacity-50 pointer-events-none" : ""}`}
-disabled={!isConnected}
-style={{
-minHeight: "48px", // Minimum touch target size for mobile
-minWidth: "48px",
-}}
->
-<div className="flex flex-col space-y-1">
-<div className="w-5 h-0.5 bg-white"></div>
-<div className="w-5 h-0.5 bg-white"></div>
-<div className="w-5 h-0.5 bg-white"></div>
-</div>
-</button>
-
-{/* Filter Controls - Collapsible with better mobile sizing */}
-{!isFilterCollapsed && (
-<div className={`absolute top-16 left-4 z-10 bg-zinc-800/95 backdrop-blur-sm p-4 rounded-lg text-white min-w-[200px] w-[calc(100vw-32px)] sm:w-auto sm:max-w-[280px] transition-all duration-300 ease-in-out ${!isConnected ? "opacity-50 pointer-events-none" : ""}`}>
-<h3 className="text-xs font-semibold mb-2 text-zinc-300">Filters</h3>
-
-<div className="mb-2">
-<label className="block text-xs mb-1 text-zinc-300">Priority</label>
-<select
-value={filter.priority}
-onChange={(e) => setFilter((prev) => ({...prev, priority: e.target.value}))}
-className="w-full p-1 bg-zinc-700 text-white border border-zinc-600 rounded text-xs"
-disabled={!isConnected}
->
-<option value="all">All</option>
-<option value="critical">Critical</option>
-<option value="high">High</option>
-<option value="medium">Medium</option>
-<option value="low">Low</option>
-</select>
-</div>
-
-<div className="mb-2">
-<label className="block text-xs mb-1 text-zinc-300">Source</label>
-<select
-value={filter.source}
-onChange={(e) => setFilter((prev) => ({...prev, source: e.target.value}))}
-className="w-full p-1 bg-zinc-700 text-white border border-zinc-600 rounded text-xs"
-disabled={!isConnected}
->
-<option value="all">All Sources</option>
-<option value="reddit">Reddit</option>
-<option value="311">311</option>
-<option value="twitter">Twitter</option>
-</select>
-</div>
-
-<div className="mb-4">
-<label className="block text-xs mb-1 text-zinc-300">Status</label>
-<select
-value={filter.status}
-onChange={(e) => setFilter((prev) => ({...prev, status: e.target.value}))}
-className="w-full p-1 bg-zinc-700 text-white border border-zinc-600 rounded text-xs"
-disabled={!isConnected}
->
-<option value="all">All Status</option>
-<option value="active">Active</option>
-<option value="investigating">Investigating</option>
-<option value="resolved">Resolved</option>
-</select>
-</div>
-
-{/* View Mode Toggles */}
-<div className="border-t border-zinc-700 pt-3 mb-4">
-<h4 className="text-xs font-semibold mb-2 text-zinc-300">View Mode</h4>
-<div className="flex flex-col gap-2">
-<label className="flex items-center gap-2 text-xs text-zinc-300 cursor-pointer">
-<input
-type="radio"
-name="viewMode"
-value="category"
-checked={viewMode === "category"}
-onChange={(e) => setViewMode(e.target.value as "priority" | "source" | "category")}
-className="w-3 h-3 text-blue-600 bg-zinc-700 border-zinc-600 focus:ring-blue-500"
-disabled={!isConnected}
-/>
-<span>By Category</span>
-<span className="text-zinc-500 hidden sm:inline">(category icons)</span>
-</label>
-<label className="flex items-center gap-2 text-xs text-zinc-300 cursor-pointer">
-<input
-type="radio"
-name="viewMode"
-value="source"
-checked={viewMode === "source"}
-onChange={(e) => setViewMode(e.target.value as "priority" | "source" | "category")}
-className="w-3 h-3 text-blue-600 bg-zinc-700 border-zinc-600 focus:ring-blue-500"
-disabled={!isConnected}
-/>
-<span>By Source</span>
-<span className="text-zinc-500 hidden sm:inline">(source icons)</span>
-</label>
-<label className="flex items-center gap-2 text-xs text-zinc-300 cursor-pointer">
-<input
-type="radio"
-name="viewMode"
-value="priority"
-checked={viewMode === "priority"}
-onChange={(e) => setViewMode(e.target.value as "priority" | "source" | "category")}
-className="w-3 h-3 text-blue-600 bg-zinc-700 border-zinc-600 focus:ring-blue-500"
-disabled={!isConnected}
-/>
-<span>By Priority</span>
-<span className="text-zinc-500 hidden sm:inline">(colored circles)</span>
-</label>
-</div>
-</div>
-
-{/* Legend */}
-<div className="border-t border-zinc-700 pt-3">
-<h4 className="text-xs font-semibold mb-2 text-zinc-300">Legend</h4>
-
-{/* Priority Mode Legend */}
-{viewMode === "priority" && (
-<div className="flex flex-col gap-1">
-<div className="flex items-center gap-2 text-xs text-zinc-300">
-<div className="w-3 h-3 rounded-full bg-red-600"></div>
-<span>Critical</span>
-</div>
-<div className="flex items-center gap-2 text-xs text-zinc-300">
-<div className="w-3 h-3 rounded-full bg-orange-600"></div>
-<span>High</span>
-</div>
-<div className="flex items-center gap-2 text-xs text-zinc-300">
-<div className="w-3 h-3 rounded-full bg-yellow-600"></div>
-<span>Medium</span>
-</div>
-<div className="flex items-center gap-2 text-xs text-zinc-300">
-<div className="w-3 h-3 rounded-full bg-green-600"></div>
-<span>Low</span>
-</div>
-</div>
-)}
-
-{/* Source Mode Legend */}
-{viewMode === "source" && (
-<div className="flex flex-col gap-1">
-<div className="flex items-center gap-2 text-xs text-zinc-300">
-<div className="w-4 h-4 rounded-full bg-orange-400 flex items-center justify-center text-xs">👽</div>
-<span>Reddit</span>
-</div>
-<div className="flex items-center gap-2 text-xs text-zinc-300">
-<div className="w-4 h-4 rounded-full bg-yellow-400 flex items-center justify-center text-xs">📞</div>
-<span>311</span>
-</div>
-<div className="flex items-center gap-2 text-xs text-zinc-300">
-<div className="w-4 h-4 rounded-full bg-blue-400 flex items-center justify-center text-xs">🐦</div>
-<span>Twitter</span>
-</div>
-</div>
-)}
-
-{/* Category Mode Legend */}
-{viewMode === "category" && (
-<div className="flex flex-col gap-1">
-<div className="flex items-center gap-2 text-xs text-zinc-300">
-<div className="w-4 h-4 rounded-full bg-blue-500 flex items-center justify-center text-xs">🔧</div>
-<span>Infrastructure</span>
-</div>
-<div className="flex items-center gap-2 text-xs text-zinc-300">
-<div className="w-4 h-4 rounded-full bg-red-500 flex items-center justify-center text-xs">🚨</div>
-<span>Emergency</span>
-</div>
-<div className="flex items-center gap-2 text-xs text-zinc-300">
-<div className="w-4 h-4 rounded-full bg-purple-500 flex items-center justify-center text-xs">🚗</div>
-<span>Transportation</span>
-</div>
-<div className="flex items-center gap-2 text-xs text-zinc-300">
-<div className="w-4 h-4 rounded-full bg-pink-500 flex items-center justify-center text-xs">🎪</div>
-<span>Events</span>
-</div>
-<div className="flex items-center gap-2 text-xs text-zinc-300">
-<div className="w-4 h-4 rounded-full bg-orange-500 flex items-center justify-center text-xs">🛡️</div>
-<span>Safety</span>
-</div>
-<div className="flex items-center gap-2 text-xs text-zinc-300">
-<div className="w-4 h-4 rounded-full bg-green-500 flex items-center justify-center text-xs">🌿</div>
-<span>Environment</span>
-</div>
-</div>
-)}
-</div>
-</div>
-)}
-
-{/* Alert Count - Mobile responsive */}
-<div className={`absolute top-4 right-4 z-10 bg-zinc-800/95 px-3 sm:px-4 py-2 rounded-lg text-white text-xs sm:text-sm ${!isConnected ? "opacity-50" : ""}`}>
-<span className="hidden sm:inline">{filteredAlerts.length} alerts visible</span>
-<span className="sm:hidden">{filteredAlerts.length}</span>
-{isConnected && <span className="ml-2 text-status-connected">●</span>}
-</div>
-
-{/* Time Range Slider - Responsive with better mobile positioning */}
-<div className={`absolute bottom-4 sm:bottom-6 left-1/2 transform -translate-x-1/2 z-10 bg-zinc-800/95 backdrop-blur-sm px-3 sm:px-6 py-2 sm:py-4 rounded-lg text-white w-[95%] sm:w-auto sm:min-w-[400px] max-w-[500px] mobile-timeline-slider ${!isConnected ? "opacity-50 pointer-events-none" : ""}`}>
-<div className="text-center mb-1 sm:mb-3">
-<h4 className="text-xs font-semibold text-zinc-300 mb-1">Time Filter</h4>
-</div>
-
-<div className="relative">
-{/* Hour markers - positioned to align with actual slider values */}
-<div className="relative text-[9px] sm:text-xs text-zinc-400 mb-1 sm:mb-2 h-3 sm:h-4">
-{/* -7d at position 1 = 0% */}
-<span className="absolute left-0 transform -translate-x-1/2">-7d</span>
-{/* -5d at position 49 = 28.7% */}
-<span
-className="absolute hidden sm:inline transform -translate-x-1/2"
-style={{left: "28.7%"}}
->
--5d
-</span>
-{/* -3d at position 97 = 57.5% */}
-<span
-className="absolute transform -translate-x-1/2"
-style={{left: "57.5%"}}
->
--3d
-</span>
-{/* -1d at position 145 = 86.3% */}
-<span
-className="absolute hidden sm:inline transform -translate-x-1/2"
-style={{left: "86.3%"}}
->
--1d
-</span>
-{/* -12h at position 157 = 93.4% */}
-<span
-className="absolute transform -translate-x-1/2"
-style={{left: "93.4%"}}
->
--12h
-</span>
-{/* -1h at position 168 = 100% */}
-<span className="absolute right-0 transform translate-x-1/2">-1h</span>
-</div>
-
-{/* Slider - inverted so right side = fewer hours (more recent) */}
-<input
-type="range"
-min="1"
-max="168"
-step="1"
-value={169 - filter.timeRangeHours}
-onChange={(e) => setFilter((prev) => ({...prev, timeRangeHours: 169 - parseInt(e.target.value)}))}
-className="w-full h-2 bg-zinc-700 rounded-lg appearance-none cursor-pointer slider"
-disabled={!isConnected}
-/>
-
-{/* Current value indicator - responsive text */}
-<div className="text-center">
-<h3 className="text-xs font-semibold mt-2 sm:mt-4 text-white">Last {getTimeLabel(filter.timeRangeHours)}</h3>
-</div>
-</div>
-</div>
-
-{/* Map container with proper mobile height accounting for iOS safe areas */}
-<div
-className={`w-full h-full mobile-map-container ios-map-container ${!isConnected ? "grayscale opacity-50" : ""} relative`}
-style={{
-minHeight: "calc(100vh - 120px)", // Account for navbar + tab navigation + safe areas
-maxHeight: "calc(100vh - 120px)",
-}}
->
-<Map
-ref={mapRef}
-initialViewState={viewport}
-mapboxAccessToken={MAPBOX_TOKEN}
-style={{width: "100%", height: "100%"}}
-mapStyle="mapbox://styles/mapbox/dark-v11"
-interactiveLayerIds={viewMode === "priority" ? ["alert-points"] : []}
-interactive={isConnected}
-dragPan={isConnected}
-dragRotate={isConnected}
-scrollZoom={isConnected}
-keyboard={isConnected}
-doubleClickZoom={isConnected}
-onMove={handleViewportChange}
->
-{/* Priority Mode - Circle Layer */}
-{viewMode === "priority" && (
-<Source
-type="geojson"
-data={alertsGeoJSON}
->
-<Layer
-id="alert-points"
-type="circle"
-paint={{
-"circle-radius": ["case", ["==", ["get", "priority"], "critical"], 10, ["==", ["get", "priority"], "high"], 8, ["==", ["get", "priority"], "medium"], 6, 6],
-"circle-color": ["case", ["==", ["get", "priority"], "critical"], "#dc2626", ["==", ["get", "priority"], "high"], "#ea580c", ["==", ["get", "priority"], "medium"], "#d97706", "#65a30d"],
-"circle-opacity": 0.8,
-"circle-stroke-width": 1,
-"circle-stroke-color": "#ffffff",
-}}
-/>
-</Source>
-)}
-
-{/* Source Mode - HTML Markers */}
-{viewMode === "source" &&
-filteredAlerts.map((alert) => (
-<Marker
-key={alert.id}
-longitude={alert.coordinates.lng}
-latitude={alert.coordinates.lat}
-anchor="center"
-onClick={() => handleMarkerClick(alert)}
->
-<div
-className={`cursor-pointer transition-transform hover:scale-110 flex items-center justify-center rounded-full ${getBackgroundIconColor(alert.source as "reddit" | "311" | "twitter")}`}
-style={{
-fontSize: `${getIconSize(alert.priority)}px`,
-width: `${getIconSize(alert.priority) + 8}px`,
-height: `${getIconSize(alert.priority) + 8}px`,
-}}
->
-{getSourceIcon(alert.source)}
-</div>
-</Marker>
-))}
-
-{/* Category Mode - HTML Markers */}
-{viewMode === "category" &&
-filteredAlerts.map((alert) => (
-<Marker
-key={alert.id}
-longitude={alert.coordinates.lng}
-latitude={alert.coordinates.lat}
-anchor="center"
-onClick={() => handleMarkerClick(alert)}
->
-<div
-className={`cursor-pointer transition-transform hover:scale-110 flex items-center justify-center rounded-full ${getCategoryBackgroundColor(alert.category || "general")}`}
-style={{
-fontSize: `${getIconSize(alert.priority)}px`,
-width: `${getIconSize(alert.priority) + 8}px`,
-height: `${getIconSize(alert.priority) + 8}px`,
-}}
->
-{getCategoryIcon(alert.category || "general")}
-</div>
-</Marker>
-))}
-
-{/* Popup for selected alert */}
-{selectedAlert && (
-<Popup
-longitude={selectedAlert.coordinates.lng}
-latitude={selectedAlert.coordinates.lat}
-anchor="bottom"
-onClose={() => {
-console.log("❌ Closing popup");
-setSelectedAlert(null);
-setSelectedAlertLoading(false);
-}}
-closeButton={true}
-closeOnClick={false}
-className="max-w-[calc(100vw-40px)] sm:max-w-[360px]"
->
-<div className="p-4 bg-zinc-800 border border-zinc-700 rounded-xl text-white shadow-xl relative">
-{/* Loading Spinner Overlay */}
-{selectedAlertLoading && (
-<div className="absolute inset-0 bg-zinc-800/50 backdrop-blur-[1px] rounded-xl flex items-center justify-center z-10">
-<div className="flex flex-col items-center gap-2 bg-zinc-900/90 px-4 py-3 rounded-lg">
-<div className="animate-spin rounded-full h-6 w-6 border-2 border-white border-t-transparent"></div>
-<span className="text-xs text-zinc-200 font-medium">Updating...</span>
-</div>
-</div>
-)}
-
-{/* Header */}
-<div className="flex items-start gap-3 mb-3">
-<span className="text-xl">{getSourceIcon(selectedAlert.source)}</span>
-<div className="flex-1">
-<h4 className="text-base font-semibold text-white leading-tight">{selectedAlert.title}</h4>
-<span className={`inline-block px-2 py-1 rounded-full text-xs font-medium mt-1 ${selectedAlert.priority === "critical" ? "bg-red-500 text-white" : selectedAlert.priority === "high" ? "bg-orange-500 text-white" : selectedAlert.priority === "medium" ? "bg-yellow-500 text-black" : "bg-green-500 text-white"}`}>{selectedAlert.priority.toUpperCase()}</span>
-</div>
-</div>
-
-{/* Description */}
-<p className="text-sm text-zinc-300 mb-4 leading-relaxed">{selectedAlert.description}</p>
-
-{/* Key-Value Pairs */}
-<div className="space-y-2 mb-4">
-<div className="flex justify-between items-center">
-<span className="text-xs font-medium text-zinc-400 uppercase tracking-wide">Location</span>
-<span className="text-sm text-white text-right">{[selectedAlert.neighborhood !== "Unknown" ? selectedAlert.neighborhood : null, selectedAlert.borough !== "Unknown" ? selectedAlert.borough : null].filter(Boolean).join(", ") || "Location not specified"}</span>
-</div>
-
-<div className="flex justify-between items-center">
-<span className="text-xs font-medium text-zinc-400 uppercase tracking-wide">Category</span>
-<span className="text-sm text-white capitalize flex items-center gap-1">
-<span>{getCategoryIcon(selectedAlert.category || "general")}</span>
-{selectedAlert.category || "General"}
-</span>
-</div>
-
-<div className="flex justify-between items-center">
-<span className="text-xs font-medium text-zinc-400 uppercase tracking-wide">Status</span>
-<span className="text-sm text-white capitalize">{selectedAlert.status}</span>
-</div>
-
-<div className="flex justify-between items-center">
-<span className="text-xs font-medium text-zinc-400 uppercase tracking-wide">Source</span>
-<span className="text-sm text-white capitalize">{selectedAlert.source}</span>
-</div>
-
-<div className="flex justify-between items-center">
-<span className="text-xs font-medium text-zinc-400 uppercase tracking-wide">Time</span>
-<span className="text-sm text-white">{new Date(selectedAlert.timestamp).toLocaleString()}</span>
-</div>
-</div>
-
-{/* Action Buttons */}
-{selectedAlert.source !== "311" && (
-<div className="space-y-2">
-{/* Generate/View Report Button - always show unless disabled */}
-{(() => {
-// Check if this is a "View Report" scenario (completed investigation with report URL)
-const isViewReportMode = selectedAlert.status === "resolved" && selectedAlert.reportUrl;
-
-// Determine disabled state - "View Report" is never disabled by role
-const isDisabledForInvestigation = isInvestigationDisabled(selectedAlert);
-const isDisabledForRole = !isViewReportMode && user?.role === "viewer"; // Only restrict role for "Generate Report"
-const isDisabled = isDisabledForInvestigation || isDisabledForRole;
-
-// Determine button styling based on state
-const getButtonClasses = () => {
-if (isViewReportMode) {
-// Always green and accessible for "View Report"
-return "btn-success";
-} else if (isDisabledForRole) {
-// Halftone gray for viewer users trying to generate reports
-return "bg-gray-500 text-gray-300 cursor-not-allowed opacity-60";
-} else if (isDisabledForInvestigation) {
-// Yellow for investigation-level restrictions (existing behavior)
-return "bg-yellow-600 cursor-not-allowed text-white";
-} else {
-// Default primary state for "Generate Report"
-return "btn-primary";
-}
-};
-
-return (
-<button
-className={`btn w-full text-sm ${getButtonClasses()}`}
-onClick={() => handleReportButtonClick(selectedAlert)}
-disabled={isDisabled}
->
-{getReportButtonContent(selectedAlert)}
-</button>
-);
-})()}
-
-{/* View Trace Button - only show if traceId exists */}
-{selectedAlert.traceId && (
-<button
-className="btn btn-secondary w-full text-sm"
-onClick={() => handleViewTrace(selectedAlert)}
-disabled={!isConnected}
->
-View Investigation Trace
-</button>
-)}
-</div>
-)}
-</div>
-</Popup>
-)}
-</Map>
-</div>
-
-{/* Agent Trace Modal */}
-<AgentTraceModal
-isOpen={traceModal.isOpen}
-onClose={() => setTraceModal({isOpen: false, traceId: "", alertTitle: ""})}
-traceId={traceModal.traceId}
-alertTitle={traceModal.alertTitle}
-/>
-</div>
-);
-};
 
 export default MapView;